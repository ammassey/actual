--- conflicted
+++ resolved
@@ -63,10 +63,7 @@
   return {
     ...realMigrations,
     migrate: async db => {
-<<<<<<< HEAD
-=======
       _id = 100_000_000;
->>>>>>> 0eb62a09
       await realMigrations.migrate(db);
       _id = 1;
     },
